import ExecutionContext from '../../main/src/ctx';
import TelegramBot from '../../main/src/telegram_bot';

export interface Environment {
	SECRET_TELEGRAM_API_TOKEN: string;
	KV_GET_SET: KVNamespace;
	KV_UID_DATA: KVNamespace;

	SECRET_TELEGRAM_API_TOKEN2: string;

	SECRET_TELEGRAM_API_TOKEN3: string;

	SECRET_TELEGRAM_API_TOKEN4: string;

	SECRET_TELEGRAM_API_TOKEN5: string;

	AI: Ai;

	DB: D1Database;

	R2: R2Bucket;

	CHAT_MODEL: string;
}

export default {
	// eslint-disable-next-line @typescript-eslint/no-unused-vars
	fetch: async (request: Request, env: Environment, ctx: ExecutionContext) => {
		const bot = new TelegramBot(env.SECRET_TELEGRAM_API_TOKEN);
		await bot
			.on('default', async function (ctx: ExecutionContext) {
				switch (ctx.update_type) {
					case 'message': {
						const messages = [
							{ role: 'system', content: 'You are a friendly assistant' },
							{
								role: 'user',
								content: ctx.update.message?.text?.toString() ?? '',
							},
						];
						const response = await env.AI.run('@cf/meta/llama-3-8b-instruct', { messages });
						if ('response' in response) {
							await ctx.reply(response.response ?? '');
						}
						break;
					}
					case 'inline': {
						const inline_messages = [
							{ role: 'system', content: 'You are a friendly assistant' },
							{
								role: 'user',
								content: ctx.update.inline_query?.query.toString() ?? '',
							},
						];
						const inline_response = await env.AI.run('@cf/meta/llama-3-8b-instruct', { messages: inline_messages, max_tokens: 50 });
						if ('response' in inline_response) {
							await ctx.reply(inline_response.response ?? '');
						}
						break;
					}

					default:
						break;
				}
				return new Response('ok');
			})
			.handle(request.clone());
		const bot2 = new TelegramBot(env.SECRET_TELEGRAM_API_TOKEN2);
		await bot2
			.on('default', async function (ctx: ExecutionContext) {
				switch (bot2.update_type) {
					case 'message': {
						await ctx.reply('https://duckduckgo.com/?q=' + encodeURIComponent(ctx.update.message?.text?.toString() ?? ''));
						break;
					}
					case 'inline': {
						await ctx.reply('https://duckduckgo.com/?q=' + encodeURIComponent(ctx.update.inline_query?.query ?? ''));
						break;
					}

					default:
						break;
				}
				return new Response('ok');
			})
			.handle(request.clone());
		const bot3 = new TelegramBot(env.SECRET_TELEGRAM_API_TOKEN3);
		await bot3
			.on('default', async function (ctx: ExecutionContext) {
				switch (bot3.update_type) {
					case 'inline': {
<<<<<<< HEAD
						const translated_text = await fetch(
							'https://clients5.google.com/translate_a/t?client=at&sl=auto&tl=en&q=' +
								encodeURIComponent(bot3.update.inline_query?.query.toString() ?? ''),
						)
							.then((r) => r.json())
							.then((json) => (json as [string[]])[0].slice(0, -1).join(' '));
						await bot3.reply(translated_text ?? '');
=======
						const { translated_text } = await env.AI.run('@cf/meta/m2m100-1.2b', {
							text: ctx.update.inline_query?.query.toString() ?? '',
							source_lang: 'french',
							target_lang: 'english',
						});
						await ctx.reply(translated_text ?? '');
>>>>>>> 67ea4963
						break;
					}

					default:
						break;
				}

				return new Response('ok');
			})
			.handle(request.clone());

		return new Response('ok');
	},
};<|MERGE_RESOLUTION|>--- conflicted
+++ resolved
@@ -89,7 +89,6 @@
 			.on('default', async function (ctx: ExecutionContext) {
 				switch (bot3.update_type) {
 					case 'inline': {
-<<<<<<< HEAD
 						const translated_text = await fetch(
 							'https://clients5.google.com/translate_a/t?client=at&sl=auto&tl=en&q=' +
 								encodeURIComponent(bot3.update.inline_query?.query.toString() ?? ''),
@@ -97,14 +96,6 @@
 							.then((r) => r.json())
 							.then((json) => (json as [string[]])[0].slice(0, -1).join(' '));
 						await bot3.reply(translated_text ?? '');
-=======
-						const { translated_text } = await env.AI.run('@cf/meta/m2m100-1.2b', {
-							text: ctx.update.inline_query?.query.toString() ?? '',
-							source_lang: 'french',
-							target_lang: 'english',
-						});
-						await ctx.reply(translated_text ?? '');
->>>>>>> 67ea4963
 						break;
 					}
 
