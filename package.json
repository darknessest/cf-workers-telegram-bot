{
  "private": true,
  "name": "cf-workers-telegram-bot",
  "version": "1.5.0",
  "description": "serverless telegram bot on cf workers",
  "main": "./dist/worker.mjs",
  "module": "./dist/worker.mjs",
  "scripts": {
    "build": "esbuild --bundle --sourcemap --format=esm --minify --outfile=dist/worker.mjs ./src/worker.ts",
    "lint": "eslint src",
    "dev": "miniflare --watch --debug"
  },
  "author": "codebam",
  "license": "(MIT OR Apache-2.0)",
  "devDependencies": {
    "@cloudflare/workers-types": "^3.4.0",
    "@types/crypto-js": "^4.1.1",
    "@types/uuid": "^8.3.4",
<<<<<<< HEAD
    "@typescript-eslint/eslint-plugin": "^5.12.0",
    "@typescript-eslint/parser": "^5.12.1",
=======
    "@typescript-eslint/eslint-plugin": "^5.12.1",
    "@typescript-eslint/parser": "^5.12.0",
>>>>>>> f10d406d
    "esbuild": "^0.14.22",
    "eslint": "^8.9.0",
    "miniflare": "^2.3.0",
    "prettier": "^2.5.1",
    "typescript": "^4.5.5"
  }
}<|MERGE_RESOLUTION|>--- conflicted
+++ resolved
@@ -16,13 +16,8 @@
     "@cloudflare/workers-types": "^3.4.0",
     "@types/crypto-js": "^4.1.1",
     "@types/uuid": "^8.3.4",
-<<<<<<< HEAD
-    "@typescript-eslint/eslint-plugin": "^5.12.0",
     "@typescript-eslint/parser": "^5.12.1",
-=======
     "@typescript-eslint/eslint-plugin": "^5.12.1",
-    "@typescript-eslint/parser": "^5.12.0",
->>>>>>> f10d406d
     "esbuild": "^0.14.22",
     "eslint": "^8.9.0",
     "miniflare": "^2.3.0",
